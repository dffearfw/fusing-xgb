--- conflicted
+++ resolved
@@ -136,9 +136,6 @@
 
 
 if __name__ == "__main__":
-<<<<<<< HEAD
-    run_optimized_training('E:/pycharmworkspace/fusing-xgb/src/training/lu_onehot.xlsx')
-=======
     # 支持命令行参数
     import sys
 
@@ -147,5 +144,4 @@
     else:
         data_path = None
 
-    run_optimized_training(data_path)
->>>>>>> feed69f4
+    run_optimized_training(data_path)